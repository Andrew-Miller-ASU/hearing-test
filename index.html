<!DOCTYPE html>
<html>
<head>
  <meta charset="utf-8">
  <title>Hearing Test</title>
  <link rel="stylesheet" href="style.css">
  <script src="https://cdn.jsdelivr.net/npm/chart.js"></script>
</head>
<body>
  <div id="container">
    <h1>Online Hearing Test</h1>
    <div id="calibration-page">
        <p id="calibration_page_text" style="margin-bottom:12px; text-align: left;">Welcome to the Online Hearing Test! First, let's ensure your audio devices are properly calibrated to your preferences. Click the "Test Volume" button below for the controls to play a sound. If you can hear the sound and it is an appropriate volume for you, click "Proceed To Test". Otherwise, please adjust your volume accordingly.</p>
        <button onclick="calibrationTest()">Test Volume</button>
        <button onclick="proceedToTest()">Proceed To Test</button>
        <audio id="calibrationTestAudio" style="display: none;" controls></audio><br>
    </div>
    <div id="din-calibration-page" style="display: none;">
        <p id="din_calibration_page_text" style="margin-bottom:12px; text-align: left;">Welcome to the Digit-In-Noise Calibration Page! Make sure that you're comfortable witht the audio. Click "Test Volume" and listen for the sound. You should adjust your audio devices as necessary before proceeding. When you are ready to move on to the test, click the "Proceed to Test" button.</p>
        <button id="din_calibration_test_volume_btn">Test Volume</button>
        <button id="din_calibration_proceed_to_test_btn">Proceed To Test</button>
        <audio id="dinCalibrationTestAudio" style="display: none;" controls></audio><br>
    </div>
    <div id="mode-select" style="display: none;">
       <h2>Choose Your Test Mode</h2>
       <button onclick="startTest('both')">🔊 No Headphones</button>
       <button onclick="startTest('headphones')">🎧 Headphones (Left & Right)</button>
       <button onclick="startDbHlTest()">dB HL Testing</button>
       <button onclick="DinCalibrationPage()">DIN Test</button>
       <button onclick="startFreqTest()">Frequency Range (Highest Only)</button>
<<<<<<< HEAD
       <button onclick="startTemporalGapTest()">Temporal Gap Detection (2AFC)</button>
=======
       <button onclick="startTgdTest()">Temporal Gap Detection Test</button>
>>>>>>> 4b898ccb
    </div>
    <div id="test-area" style="display: none;">
      <p><em>Click "Play", then tell us if you can hear the sound. This helps check your hearing sensitivity at different tones.</em></p>
      <p id="question">Press play to start the test</p>
      <audio id="tone" controls></audio><br>
      <button onclick="recordResponse(true)">Yes</button>
      <button onclick="recordResponse(false)">No</button>
    </div>

    <!--- dB HL Test Area ---->
    
    <div id="dbhl-test-area" style="display:none;">
      <p style="margin-bottom:12px; text-align: left;">Decibels Hearing Level, or dB HL, is a measure of the quietest sound you can hear relative to a person with normal hearing. If your dB HL is negative, then you hear better than average; if it's positive, then you hear worse than average. -10 to 15 dB is considered a normal range.</p>
      <p style="margin-bottom:12px; text-align: left;">This test will measure your dB HL by playing a 1 kHz tone for 1 second and seeing how you respond. If you can't hear the sound, then click "No", and it will become slightly louder. Once you're able to hear the tone, click "Yes" to end the test and receive your results.</p>
      <br>
      <div id="dbhl-controls" style="display:grid; grid-template-columns:max-content 110px 380px; grid-template-rows:auto auto; column-gap:48px; row-gap:8px; align-items:baseline; margin:8px 0;">
        <label for="dbhl-start" style="justify-self:start;">Start level (dBFS):</label>
        <input id="dbhl-start" type="number" value="-90" step="1" min="-120" max="-1" style="width:100px">
        <span id="dbhl-status" style="white-space:nowrap; overflow:hidden; text-overflow:ellipsis; font-style:italic; padding-left:24px; align-self:baseline;"></span>
        <label for="dbhl-step" style="justify-self:start;">Step size (dB):</label>
        <input id="dbhl-step" type="number" value="2.0" step="0.5" min="0.1" max="20" style="width:100px">
        <div id="dbhl-replay-row" style="display:none; padding-left:24px;">
          <button id="dbhl-replay-btn" type="button" style="padding:8px 12px; border:none; border-radius:8px; font-weight:600; cursor:pointer;">Replay</button>
        </div>
      </div>
      <br>
      <div id="dbhl-start-row" style="display:flex; justify-content:center; margin:12px 0;">
        <button id="dbhl-start-btn" type="button" style="padding:8px 12px; border:none; border-radius:8px; font-weight:600; cursor:pointer;">Start Test</button>
      </div>
      <div id="dbhl-response-row" style="display:none; gap:12px; margin:12px 0;">
        <button id="dbhl-yes" style="background:#16a34a; color:#fff; padding:8px 12px; border:none; border-radius:8px; font-weight:600; cursor:pointer;">Yes, I heard it</button>
        <button id="dbhl-no" style="background:#dc2626; color:#fff; padding:8px 12px; border:none; border-radius:8px; font-weight:600; cursor:pointer;">No, I didn't hear it</button>
      </div>
      <p id="dbhl-result" style="font-weight:600; margin-top:10px;"></p>
      <pre id="dbhl-log" style="background:#f8f9fa; padding:10px; border-radius:8px; max-height:200px; overflow:auto; margin-top:8px;"></pre>
    </div>

    <!--- End dB HL Test Area ---->


    <!---- Digits-in-Noise Test Area ----> 

    <div id="din-test-area" style="display:none;">
      <p style="margin-bottom:12px; text-align:left;">The Digits-in-Noise Test will measure your ability to discern speech in the presence of background noise.</p>
      <p style="margin-bottom:12px; text-align:left;">Click "Play" to listen to the audio, then enter the digits you heard and click "Submit" to check your accuracy.</p>

      <div id="din-test-controls">
        <p id="din-round-display" style="margin-top:24px; margin-bottom:12px; text-align:center; font-weight:bold;"></p>
        <div style="justify-content:center; margin-top:20px; margin-bottom:20px;">
          <button id="din-play-btn">Play</button>
        </div>
        <input
          id="digits-input"
          type="text"
          inputmode="numeric"
          pattern="[0-9]{3}"
          maxlength="3"
          style="
            font-size:64px;
            font-family:monospace;
            text-align:center;
            border:3px solid #cbd5e1;
            border-radius:10px;
            padding:8px;
            padding-left:calc(8px + 1ch);
            width:6ch;
            letter-spacing:1ch;
        ">
        <div id="din-submit-quit-div" style="justify-content:center; gap:24px; margin-top:20px;">
          <button id="din-submit-btn">Submit</button>
          <button id="din-quit-btn">Quit</button>
        </div>
      </div>

      <section id="din-results-section" style="display:none; margin-top:24px;">
        <h3 style="margin-bottom:8px;">Digits-in-Noise Results</h3>
        <table id="din-results-table" style="width:100%; border-collapse:collapse;">
          <thead>
            <tr>
              <th style="text-align:center; border-bottom:2px solid #e5e7eb; padding:8px;">Round #</th>
              <th style="text-align:center; border-bottom:2px solid #e5e7eb; padding:8px;">Digits played</th>
              <th style="text-align:center; border-bottom:2px solid #e5e7eb; padding:8px;">Digits heard</th>
              <th style="text-align:center; border-bottom:2px solid #e5e7eb; padding:8px;">Result</th>
              <th style="text-align:center; border-bottom:2px solid #e5e7eb; padding:8px;">SNR</th>
            </tr>
          </thead>
          <tbody id="din-results-tbody"></tbody>
        </table>
        <p id="din-best-snr-display" style="margin-top:12px; margin-bottom:12px; text-align:left; font-weight:bold;"></p>
        <div style="text-align: left;">
          <img src="charts/din_snr_norms.png" width="400">
        </div>
        <button id="din-restart-btn" onclick="resetDinTest()">Restart</button>
      </section>
    </div>
    
    
    <!--- End Digits-in-Noise Test Area -->
    
    
    
    <!-- Highest-Audible Frequency Test (frontend only; audio is a placeholder) -->
    <div id="freq-test-area" style="display:none;">
      <p style="margin-bottom:12px; text-align:left;">
        Click the "Play" button to play the sound, which will stop automatically after a few seconds.
        If you want to stop the sound before then, click the "Stop" button. 
        If you can still hear the tone, click the "Yes, I Can Still Hear It" button and the test will automatically prepare the next frequency for you.
        Click the "Play" button again when ready. If you need to manually change the frequency for any reason, you can do so with the "Increase" and "Decrease" buttons on the right of the box.
        When you reach the <strong>highest pitch you can still hear</strong>, click “No, I Can't Hear It.”
        We recommend that you follow the "Next Suggested Frequency" listed below the box for a quick, yet efficient test, which will be done automatically with the "Yes, I Can Still Hear It" button. 
        However, you may follow your own judgement should you choose to. The test uses frequencies ranging from 2 kHz to 20 kHz.
      </p>

      <div style="display:flex; align-items:center; gap:12px; margin:12px 0;">
        <label for="freq-slider">Frequency:</label>
        <input
              id="freq-slider"
              type="number"
              min="2000"
              max="20000"
              step = "1000"
              value="1000"
              aria-label="Frequency (Hz)"
              onkeydown = "return false"
              oninput="updateFreqReadout()" 
              />
        <span id="freq-readout">1,000 Hz</span>
        <button id="freq-slider-increase-btn" onclick="eventListenerForFreqIncBtn()">Increase</button>
        <button id="freq-slider-decrease-btn" onclick="eventListenerForFreqDecBtn()">Decrease</button>
      </div>

      <div style="display:flex; gap:12px; margin:12px 0;">
        <button id="freq-play-btn" onclick="freqPlayPlaceholder()"
        style="background:#16a34a; color:#fff; padding:8px 12px; 
        border:none; border-radius:8px; font-weight:600; cursor:pointer;"
        >Play</button>
        <button id="freq-stop-btn" onclick="freqStopPlaceholder()"
        style="background:#dc2626; color:#fff; padding:8px 12px;
         border:none; border-radius:8px; font-weight:600; cursor:pointer;"
        >Stop</button>
        <span style="align-items:center; gap:12px; margin: 15px;" id="next_suggested_frequency"><b>Next Suggested Frequency Check: 3,000 Hz or 3 kHz</b></span>
      </div>

      <div style="display:flex; gap:12px; margin:12px 0;">
        <span style="align-items:center; gap:12px; margin: 15px;" id="freq_test_question_for_user"><b>Can you hear the frequency when you press "Play"? Check the sound status below.</b></span>
      </div>

      <div style="display:flex; gap:12px; margin:12px 0;">
        <button id="still-audible-btn" onclick="prepareFreqTestForNextFreq()"
        style="background:#16a34a; color:#fff; padding:8px 12px; 
        border:none; border-radius:8px; font-weight:600; cursor:pointer;"
        >Yes, I Can Still Hear It</button>
        <button id="mark-highest-btn" onclick="pinpointingExactFrequencyPage()" 
        style="background:#dc2626; color:#fff; padding:8px 12px;
         border:none; border-radius:8px; font-weight:600; cursor:pointer;"
         >No, I Can't Hear It</button>
        <button onclick="backToModesFromFreq()">Back to Modes</button>
      </div>

      <p id="freq-status" style="font-style:italic;"></p>
    </div>
    <!-- Pinpoint Highest Audible Page for Highest-Audible Frequency Test-->
    <div id="pinpoint_highest_audible_for_freq_test" style="display:none;">
      <p id="pinpoint_highest_audible_for_freq_test_instructions"
      style="margin-bottom:12px; text-align:left;"></p>
      <div style="display:flex; align-items:center; gap:12px; margin:12px 0;">
        <label for="freq-slider2">Frequency:</label>
        <input
              id="freq-slider2"
              type="number"
              min="2000"
              max="20000"
              step = "1000"
              value="1000"
              aria-label="Frequency (Hz)"
              onkeydown = "return false"
              oninput="updateFreqReadout2()" 
              />
        <span id="freq-readout2">1,000 Hz</span>
        <button id="freq-slider-increase-btn" onclick="eventListenerForFreqIncBtn()">Increase</button>
        <button id="freq-slider-decrease-btn" onclick="eventListenerForFreqDecBtn()">Decrease</button>
      </div>

      <div style="display:flex; gap:12px; margin:12px 0;">
        <button id="freq-play-btn" onclick="freqPlayPlaceholder()"
        style="background:#16a34a; color:#fff; padding:8px 12px; 
        border:none; border-radius:8px; font-weight:600; cursor:pointer;"
        >Play</button>
        <button id="freq-stop-btn" onclick="freqStopPlaceholder()"
        style="background:#dc2626; color:#fff; padding:8px 12px;
         border:none; border-radius:8px; font-weight:600; cursor:pointer;"
        >Stop</button>
        <span style="align-items:center; gap:12px; margin: 15px; font-weight:bold;" id="next_suggested_frequency2"><b></b></span>
      </div>
      <div style="display:flex; gap:12px; margin:12px 0;">
        <span style="align-items:center; gap:12px; margin: 15px;" id="freq_test_question_for_user"><b>Can you hear the frequency when you press "Play"? Check the sound status below.</b></span>
      </div>

      <div style="display:flex; gap:12px; margin:12px 0;">
        <button id="still-audible-btn" onclick="prepareFreqTestForNextFreq()"
        style="background:#16a34a; color:#fff; padding:8px 12px; 
        border:none; border-radius:8px; font-weight:600; cursor:pointer;"
        >Yes, I Can Still Hear It</button>
        <button id="mark-highest-btn" onclick="prepareForMarkHighestFrequency()" 
        style="background:#dc2626; color:#fff; padding:8px 12px;
         border:none; border-radius:8px; font-weight:600; cursor:pointer;"
         >No, I Can't Hear It</button>
        <button onclick="backToModesFromFreq()">Back to Modes</button>
      </div>

      <p id="freq-status2" style="font-style:italic;"></p>
    </div>
    <!-- End of Pinpoint Highest Audible Page for Highest Audible Frequency Test-->
    <!-- Results for the Highest-Audible Frequency Test -->
    <section id="freq-results-area" style="display:none; margin-top:24px;">
      <h3 style="margin-bottom:8px;">Frequency Test Result</h3>
      <p id="freq-result-text"></p>
      <figure id="freq-norms" class="norms-figure">
          <img
            src="charts/High_Frequency_Hearing_Test_Age_Norms.png"
            alt="Age norms for highest audible frequency"
            class="norms-img"
            loading="lazy"
            decoding="async"
          />
          <figcaption class="norms-cap">Age norms (highest audible frequency).</figcaption>
      </figure>
      <p id="freq-results-norms-chart-explanation">
        <strong>The typical highest frequency range for hearing loss is between 2 kHz and 8 kHz. 
        If you fall in this range, consult with a specialist. </strong>
        If you fall below the typical highest range for your demographic, 
        but can hear frequencies above 8 kHz, do not panic. While it might be a sign of frailty,
        either now or for the future, you are still above the range where hearing loss is typically
        found.
      </p>
      <div style="display:flex; gap:12px; margin-top:12px;">
        <button onclick="restartFreqTest()">Restart</button>
        <button onclick="backToModesFromFreq()">Back to Modes</button>
      </div>
    </section>

   <!-- End Highest-Audible Frequency Test -->

  <!-- Temporal Gap Detection Test -->
  <div id="tgd-test-area" style="display:none;">

    <label for="gap-len-input">Gap length (ms)</label>
    <input
      id="gap-len-input"
      type="number"
      min="0"
      max="100"
      step = "1"
      value="0"
    />

<<<<<<< HEAD

    <!-- Temporal Gap Detection (2AFC) -->
   
    <div id="tg-test-area" style="display:none;">
      <p style="margin-bottom:12px; text-align:left;">
        You’ll hear two short “whooshes.” One has a tiny pause. Choose the one with the pause.
        <br><span style="color:#64748b;">(Design preview — audio not implemented yet.)</span>
      </p>

      <div id="tg-status" style="margin:8px 0; font-weight:600; text-align:center;">Ready</div>
      <div id="tg-progress" style="margin:8px 0; text-align:center;">Trial 0 / 12</div>
      <div style="width:100%; height:12px; border-radius:999px; background:#e5e7eb; overflow:hidden;">
        <div id="tg-progress-bar" style="height:100%; width:0%; background:#34d399;"></div>
      </div>

      <!-- START above the audios -->
     <div class="tg-top-controls">
        <button id="tg-start-btn" onclick="tgBeginDesign()"> Start Test</button>
        <button id="tg-replay-btn" onclick="tgReplayDesign()" disabled>Replay current trial</button>
     </div>

            <!-- Two “audio” panels left/right -->
      <div class="tg-grid">
        <div class="tg-audio">
          <div class="tg-audio-label">Audio 1 </div>
          <div class="tg-audio-visual" aria-hidden="true">A</div>
          <!-- selection under the audio -->
          <button id="tg-first-btn" class="big-choice" onclick="tgChoose(1)" disabled>First (1)</button>
        </div>

        <div class="tg-audio">
          <div class="tg-audio-label">Audio 2 </div>
          <div class="tg-audio-visual" aria-hidden="true">B</div>
          <!-- selection under the audio -->
          <button id="tg-second-btn" class="big-choice" onclick="tgChoose(2)" disabled>Second (2)</button>
        </div>
      </div>

  <!-- centered Back to Modes -->
  <div class="tg-bottom-controls">
    <button id="tg-back-btn" onclick="backToModesFromTG()">Back to Modes</button>
  </div>

  <section id="tg-results" style="display:none; margin-top:16px;">
    <h3 style="margin-bottom:6px;">Temporal Gap Result</h3>
    <p id="tg-result-summary">Your result will appear here when the audio engine is added.</p>
  </section>
</div>


    <!-- End Temporal Gap Detection (2AFC) -->


    
    
=======
    <label for="gap-pos-input">Gap position (%)</label>
    <input
      id="gap-pos-input"
      type="number"
      min="0"
      max="100"
      step = "1"
      value="50"
    />

    <label for="fade-toggle-cb">Fade in/out?</label>
    <input type="checkbox" id="fade-toggle-cb">
>>>>>>> 4b898ccb

    <button id="tgd-play-btn">Play</button>

  </div>
  <!-- End Temporal Gap Detection Test -->

    <!-- Results will appear here -->
    <!-- Always-visible summary -->
    <section id="summary-section" style="display: none; margin-top: 2rem;">
    <h2>Hearing Test Summary</h2>
    <p id="summary-text" style="font-size: 1.1rem; padding: 1rem;"></p>
    </section>

    <!-- Expandable detailed section -->
    <details id="results-detail" style="display: none;">
    <summary><h3>See Detailed Results (Table & Audiogram)</h3></summary>

    <div style="margin-top: 1rem;">
        <table id="results-table">
        <tr><th>Frequency (Hz)</th><th>Volume (dB)</th><th>Result</th></tr>
        </table>

        <h3>Audiogram</h3>
        <canvas id="audiogramChart" width="600" height="400"></canvas>
    </div>
    </details>
  </div>

  <script src="script.js"></script>
</body>
</html><|MERGE_RESOLUTION|>--- conflicted
+++ resolved
@@ -28,11 +28,7 @@
        <button onclick="startDbHlTest()">dB HL Testing</button>
        <button onclick="DinCalibrationPage()">DIN Test</button>
        <button onclick="startFreqTest()">Frequency Range (Highest Only)</button>
-<<<<<<< HEAD
-       <button onclick="startTemporalGapTest()">Temporal Gap Detection (2AFC)</button>
-=======
-       <button onclick="startTgdTest()">Temporal Gap Detection Test</button>
->>>>>>> 4b898ccb
+       <button onclick="startTemporalGapTest()">Temporal Gap Detection </button>
     </div>
     <div id="test-area" style="display: none;">
       <p><em>Click "Play", then tell us if you can hear the sound. This helps check your hearing sensitivity at different tones.</em></p>
@@ -276,22 +272,7 @@
 
    <!-- End Highest-Audible Frequency Test -->
 
-  <!-- Temporal Gap Detection Test -->
-  <div id="tgd-test-area" style="display:none;">
-
-    <label for="gap-len-input">Gap length (ms)</label>
-    <input
-      id="gap-len-input"
-      type="number"
-      min="0"
-      max="100"
-      step = "1"
-      value="0"
-    />
-
-<<<<<<< HEAD
-
-    <!-- Temporal Gap Detection (2AFC) -->
+    <!-- Temporal Gap Detection  -->
    
     <div id="tg-test-area" style="display:none;">
       <p style="margin-bottom:12px; text-align:left;">
@@ -341,30 +322,6 @@
 
 
     <!-- End Temporal Gap Detection (2AFC) -->
-
-
-    
-    
-=======
-    <label for="gap-pos-input">Gap position (%)</label>
-    <input
-      id="gap-pos-input"
-      type="number"
-      min="0"
-      max="100"
-      step = "1"
-      value="50"
-    />
-
-    <label for="fade-toggle-cb">Fade in/out?</label>
-    <input type="checkbox" id="fade-toggle-cb">
->>>>>>> 4b898ccb
-
-    <button id="tgd-play-btn">Play</button>
-
-  </div>
-  <!-- End Temporal Gap Detection Test -->
-
     <!-- Results will appear here -->
     <!-- Always-visible summary -->
     <section id="summary-section" style="display: none; margin-top: 2rem;">
